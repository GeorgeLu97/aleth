--- conflicted
+++ resolved
@@ -162,7 +162,6 @@
 	clog(NetRight) << _t << _r;
 	try		// Generic try-catch block designed to capture RLP format errors - TODO: give decent diagnostics, make a bit more specific over what is caught.
 	{
-<<<<<<< HEAD
 		// v4 frame headers are useless, offset packet type used
 		// v5 protocol type is in header, packet type not offset
 		if (_capId == 0 && _t < UserPacket)
@@ -172,99 +171,6 @@
 				if (_capId == (uint16_t)i.first.second)
 					return i.second->m_enabled ? i.second->interpret(_t, _r) : true;
 		if (m_info.protocolVersion <= 4)
-=======
-		switch (_t)
-		{
-		case DisconnectPacket:
-		{
-			string reason = "Unspecified";
-			auto r = (DisconnectReason)_r[0].toInt<int>();
-			if (!_r[0].isInt())
-				drop(BadProtocol);
-			else
-			{
-				reason = reasonOf(r);
-				clog(NetMessageSummary) << "Disconnect (reason: " << reason << ")";
-				drop(DisconnectRequested);
-			}
-			break;
-		}
-		case PingPacket:
-		{
-			clog(NetTriviaSummary) << "Ping";
-			RLPStream s;
-			sealAndSend(prep(s, PongPacket));
-			break;
-		}
-		case PongPacket:
-		{
-			DEV_GUARDED(x_info)
-				m_info.lastPing = std::chrono::steady_clock::now() - m_ping;
-			clog(NetTriviaSummary) << "Latency: " << chrono::duration_cast<chrono::milliseconds>(m_info.lastPing).count() << " ms";
-			break;
-		}
-		case GetPeersPacket:
-			// Disabled for interop testing.
-			// GetPeers/PeersPacket will be modified to only exchange new nodes which it's peers are interested in.
-			break;
-
-			clog(NetTriviaSummary) << "GetPeers";
-			m_theyRequestedNodes = true;
-			serviceNodesRequest();
-			break;
-		case PeersPacket:
-			// Disabled for interop testing.
-			// GetPeers/PeersPacket will be modified to only exchange new nodes which it's peers are interested in.
-			break;
-
-			clog(NetTriviaSummary) << "Peers (" << dec << (_r.itemCount() - 1) << " entries)";
-			m_weRequestedNodes = false;
-			for (unsigned i = 0; i < _r.itemCount(); ++i)
-			{
-				bi::address peerAddress;
-				if (_r[i][0].size() == 16)
-					peerAddress = bi::address_v6(_r[i][0].toHash<FixedHash<16>>().asArray());
-				else if (_r[i][0].size() == 4)
-					peerAddress = bi::address_v4(_r[i][0].toHash<FixedHash<4>>().asArray());
-				else
-				{
-					cwarn << "Received bad peer packet:" << _r;
-					disconnect(BadProtocol);
-					return true;
-				}
-				auto ep = bi::tcp::endpoint(peerAddress, _r[i][1].toInt<short>());
-				NodeId id = _r[i][2].toHash<NodeId>();
-
-				clog(NetAllDetail) << "Checking: " << ep << "(" << id << ")";
-
-				if (!isPublicAddress(peerAddress))
-					goto CONTINUE;	// Private address. Ignore.
-
-				if (!id)
-					goto LAMEPEER;	// Null identity. Ignore.
-
-				if (m_server->id() == id)
-					goto LAMEPEER;	// Just our info - we already have that.
-
-				if (id == this->id())
-					goto LAMEPEER;	// Just their info - we already have that.
-
-				if (!ep.port())
-					goto LAMEPEER;	// Zero port? Don't think so.
-
-				if (ep.port() >= /*49152*/32768)
-					goto LAMEPEER;	// Private port according to IANA.
-
-				// OK passed all our checks. Assume it's good.
-				addRating(1000);
-				m_server->addNode(id, NodeIPEndpoint(ep.address(), ep.port(), ep.port()));
-				clog(NetTriviaDetail) << "New peer: " << ep << "(" << id << ")";
-				CONTINUE:;
-				LAMEPEER:;
-			}
-			break;
-		default:
->>>>>>> aceecf65
 			for (auto const& i: m_capabilities)
 				if (_t >= (int)i.second->m_idOffset && _t - i.second->m_idOffset < i.second->hostCapability()->messageCount())
 					return i.second->m_enabled ? i.second->interpret(_t - i.second->m_idOffset, _r) : true;
@@ -305,68 +211,14 @@
 		break;
 	}
 	case PongPacket:
-		m_info.lastPing = std::chrono::steady_clock::now() - m_ping;
-		clog(NetTriviaSummary) << "Latency: " << chrono::duration_cast<chrono::milliseconds>(m_info.lastPing).count() << " ms";
+		DEV_GUARDED(x_info)
+		{
+			m_info.lastPing = std::chrono::steady_clock::now() - m_ping;
+			clog(NetTriviaSummary) << "Latency: " << chrono::duration_cast<chrono::milliseconds>(m_info.lastPing).count() << " ms";
+		}
 		break;
 	case GetPeersPacket:
-		// Disabled for interop testing.
-		// GetPeers/PeersPacket will be modified to only exchange new nodes which it's peers are interested in.
-		break;
-
-		clog(NetTriviaSummary) << "GetPeers";
-		m_theyRequestedNodes = true;
-		serviceNodesRequest();
-		break;
 	case PeersPacket:
-		// Disabled for interop testing.
-		// GetPeers/PeersPacket will be modified to only exchange new nodes which it's peers are interested in.
-		break;
-
-		clog(NetTriviaSummary) << "Peers (" << dec << (_r.itemCount() - 1) << " entries)";
-		m_weRequestedNodes = false;
-		for (unsigned i = 0; i < _r.itemCount(); ++i)
-		{
-			bi::address peerAddress;
-			if (_r[i][0].size() == 16)
-				peerAddress = bi::address_v6(_r[i][0].toHash<FixedHash<16>>().asArray());
-			else if (_r[i][0].size() == 4)
-				peerAddress = bi::address_v4(_r[i][0].toHash<FixedHash<4>>().asArray());
-			else
-			{
-				cwarn << "Received bad peer packet:" << _r;
-				disconnect(BadProtocol);
-				return true;
-			}
-			auto ep = bi::tcp::endpoint(peerAddress, _r[i][1].toInt<short>());
-			NodeId id = _r[i][2].toHash<NodeId>();
-
-			clog(NetAllDetail) << "Checking: " << ep << "(" << id << ")";
-
-			if (!isPublicAddress(peerAddress))
-				goto CONTINUE;	// Private address. Ignore.
-
-			if (!id)
-				goto LAMEPEER;	// Null identity. Ignore.
-
-			if (m_server->id() == id)
-				goto LAMEPEER;	// Just our info - we already have that.
-
-			if (id == this->id())
-				goto LAMEPEER;	// Just their info - we already have that.
-
-			if (!ep.port())
-				goto LAMEPEER;	// Zero port? Don't think so.
-
-			if (ep.port() >= /*49152*/32768)
-				goto LAMEPEER;	// Private port according to IANA.
-
-			// OK passed all our checks. Assume it's good.
-			addRating(1000);
-			m_server->addNode(id, NodeIPEndpoint(ep.address(), ep.port(), ep.port()));
-			clog(NetTriviaDetail) << "New peer: " << ep << "(" << id << ")";
-			CONTINUE:;
-			LAMEPEER:;
-		}
 		break;
 	default:
 		return false;
