--- conflicted
+++ resolved
@@ -51,21 +51,6 @@
 
 void MixClient::resetState(u256 _balance)
 {
-<<<<<<< HEAD
-	WriteGuard l(x_state);
-	Guard fl(m_filterLock);
-	m_filters.clear();
-	m_watches.clear();
-	m_state = eth::State(m_userAccount.address(), m_stateDB, BaseState::CanonGenesis);
-	m_state.addBalance(m_userAccount.address(), _balance);
-	Block genesis;
-	genesis.state = m_state;
-	Block open;
-	m_blocks = Blocks { genesis, open }; //last block contains a list of pending transactions to be finalized
-//	m_lastHashes.clear();
-//	m_lastHashes.resize(256);
-//	m_lastHashes[0] = genesis.hash;
-=======
 	(void) _balance;
 	{
 		WriteGuard l(x_state);
@@ -75,13 +60,12 @@
 		m_bc.reopen(m_dbPath, true);
 		m_state = eth::State();
 		m_stateDB = OverlayDB();
-		m_state = eth::State(m_userAccount.address(), m_stateDB, BaseState::Genesis);
+		m_state = eth::State(m_userAccount.address(), m_stateDB, BaseState::CanonGenesis);
 		m_state.sync(m_bc);
 		m_startState = m_state;
 		m_pendingExecutions.clear();
 	}
 	mine();
->>>>>>> 166ddfeb
 }
 
 void MixClient::executeTransaction(Transaction const& _t, State& _state)
@@ -193,21 +177,11 @@
 	m_state.commitToMine(m_bc);
 	while (!m_state.mine(100, true).completed) {}
 	m_state.completeMine();
-<<<<<<< HEAD
-	m_state.commitToMine(CanonBlockChain());
-	m_state.cleanup(true);
-	block.state = m_state;
-	block.info = m_state.info();
-	block.hash = block.info.hash;
-	m_blocks.push_back(Block());
-
-=======
 	m_bc.import(m_state.blockData(), m_stateDB);
 	m_state.sync(m_bc);
 	//m_state.cleanup(true);
 	m_startState = m_state;
 	m_executions.emplace_back(std::move(m_pendingExecutions));
->>>>>>> 166ddfeb
 	h256Set changed { dev::eth::PendingChangedFilter, dev::eth::ChainChangedFilter };
 	noteChanged(changed);
 }
