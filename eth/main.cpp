--- conflicted
+++ resolved
@@ -1011,33 +1011,8 @@
 		cout << imported << " imported in " << e << " seconds at " << (round(imported * 10 / e) / 10) << " blocks/s (#" << web3.ethereum()->number() << ")" << endl;
 		return 0;
 	}
-<<<<<<< HEAD
-
-	if (keyManager.exists())
-=======
-/*
-	if (c_network == eth::Network::Frontier && !yesIReallyKnowWhatImDoing)
-	{
-		auto pd = contents(getDataDir() + "primes");
-		unordered_set<unsigned> primes = RLP(pd).toUnorderedSet<unsigned>();
-		while (true)
-		{
-			if (!prime)
-				try
-				{
-					prime = stoi(getPassword("To enter the Frontier, enter a 6 digit prime that you have not entered before: "));
-				}
-				catch (...) {}
-			if (isPrime(prime) && !primes.count(prime))
-				break;
-			prime = 0;
-		}
-		primes.insert(prime);
-		writeFile(getDataDir() + "primes", rlp(primes));
-	}
-*/
+
 	try
->>>>>>> 184c79a7
 	{
 		if (keyManager.exists())
 		{
