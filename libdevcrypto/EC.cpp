/*
 This file is part of cpp-ethereum.

 cpp-ethereum is free software: you can redistribute it and/or modify
 it under the terms of the GNU General Public License as published by
 the Free Software Foundation, either version 3 of the License, or
 (at your option) any later version.

 cpp-ethereum is distributed in the hope that it will be useful,
 but WITHOUT ANY WARRANTY; without even the implied warranty of
 MERCHANTABILITY or FITNESS FOR A PARTICULAR PURPOSE.  See the
 GNU General Public License for more details.

 You should have received a copy of the GNU General Public License
 along with cpp-ethereum.  If not, see <http://www.gnu.org/licenses/>.
 */
/** 
 * @file EC.cpp
 * @author Alex Leverington <nessence@gmail.com>
 * @date 2014
 *
 * ECDSA, ECIES
 */

<<<<<<< HEAD
#pragma warning(push)
#pragma warning(disable:4100 4244)
#pragma GCC diagnostic push
#pragma GCC diagnostic ignored "-Wconversion"
#pragma GCC diagnostic ignored "-Wunused-parameter"
#pragma GCC diagnostic ignored "-Wunused-variable"
#pragma GCC diagnostic ignored "-Wdelete-non-virtual-dtor"
#pragma GCC diagnostic ignored "-Wextra"
#pragma warning(pop)
#pragma GCC diagnostic pop
=======
#include <secp256k1/secp256k1.h>
>>>>>>> 18457a85
#include "CryptoPP.h"
#include "SHA3.h"
#include "SHA3MAC.h"
#include "EC.h"

static_assert(dev::Secret::size == 32, "Secret key must be 32 bytes.");
static_assert(dev::Public::size == 64, "Public key must be 64 bytes.");
static_assert(dev::Signature::size == 65, "Signature must be 65 bytes.");

using namespace std;
using namespace dev;
using namespace dev::crypto;
using namespace CryptoPP;
using namespace pp;

void crypto::toPublic(Secret const& _s, Public& o_public)
{
	exponentToPublic(Integer(_s.data(), sizeof(_s)), o_public);
}

h256 crypto::kdf(Secret const& _priv, h256 const& _hash)
{
	// H(H(r||k)^h)
	h256 s;
	sha3mac(Nonce::get().ref(), _priv.ref(), s.ref());
	s ^= _hash;
	sha3(s.ref(), s.ref());
	
	if (!s || !_hash || !_priv)
		BOOST_THROW_EXCEPTION(InvalidState());
	return std::move(s);
}

void crypto::encrypt(Public const& _k, bytes& io_cipher)
{
	ECIES<ECP>::Encryptor e;
	initializeDLScheme(_k, e);
	size_t plen = io_cipher.size();
	bytes c;
	c.resize(e.CiphertextLength(plen));
	// todo: use StringSource with io_cipher as input and output.
	e.Encrypt(PRNG, io_cipher.data(), plen, c.data());
	memset(io_cipher.data(), 0, io_cipher.size());
	io_cipher = std::move(c);
}

void crypto::decrypt(Secret const& _k, bytes& io_text)
{
	CryptoPP::ECIES<CryptoPP::ECP>::Decryptor d;
	initializeDLScheme(_k, d);
	size_t clen = io_text.size();
	bytes p;
	p.resize(d.MaxPlaintextLength(io_text.size()));
	// todo: use StringSource with io_text as input and output.
	DecodingResult r = d.Decrypt(PRNG, io_text.data(), clen, p.data());
	if (!r.isValidCoding)
	{
		io_text.clear();
		return;
	}
	io_text.resize(r.messageLength);
	io_text = std::move(p);
}

Signature crypto::sign(Secret const& _k, bytesConstRef _message)
{
	return crypto::sign(_k, sha3(_message));
}

Signature crypto::sign(Secret const& _key, h256 const& _hash)
{
	ECDSA<ECP,SHA3_256>::Signer signer;
	initializeDLScheme(_key, signer);

	Integer const& q = secp256k1Params.GetGroupOrder();
	Integer const& qs = secp256k1Params.GetSubgroupOrder();
	Integer e(_hash.asBytes().data(), 32);

	Integer k(kdf(_key, _hash).data(), 32);
	if (k == 0)
		BOOST_THROW_EXCEPTION(InvalidState());
	k = 1 + (k % (qs - 1));
	
	ECP::Point rp = secp256k1Params.ExponentiateBase(k);
	Integer r = secp256k1Params.ConvertElementToInteger(rp);
	int recid = ((r >= q) ? 2 : 0) | (rp.y.IsOdd() ? 1 : 0);
	
	Integer kInv = k.InverseMod(q);
	Integer s = (kInv * (Integer(_key.asBytes().data(), 32)*r + e)) % q;
	assert(!!r && !!s);
	
	if (s > qs)
	{
		s = q - s;
		if (recid)
			recid ^= 1;
	}
	
	Signature sig;
	r.Encode(sig.data(), 32);
	s.Encode(sig.data() + 32, 32);
	sig[64] = recid;
	return sig;
}

bool crypto::verify(Signature const& _signature, bytesConstRef _message)
{
	return crypto::verify(crypto::recover(_signature, _message), _signature, _message);
}

bool crypto::verify(Public const& _p, Signature const& _sig, bytesConstRef _message, bool _hashed)
{
	static size_t derMaxEncodingLength = 72;
	if (_hashed)
	{
		assert(_message.size() == 32);
		byte encpub[65] = {0x04};
		memcpy(&encpub[1], _p.data(), 64);
		byte dersig[derMaxEncodingLength];
		size_t cssz = DSAConvertSignatureFormat(dersig, derMaxEncodingLength, DSA_DER, _sig.data(), 64, DSA_P1363);
		assert(cssz <= derMaxEncodingLength);
		return (1 == secp256k1_ecdsa_verify(_message.data(), _message.size(), dersig, cssz, encpub, 65));
	}
	
	ECDSA<ECP, SHA3_256>::Verifier verifier;
	initializeDLScheme(_p, verifier);
	return verifier.VerifyMessage(_message.data(), _message.size(), _sig.data(), sizeof(Signature) - 1);
}

Public crypto::recover(Signature _signature, bytesConstRef _message)
{
	secp256k1_start();
	
	int pubkeylen = 65;
	byte pubkey[pubkeylen];
	if (!secp256k1_ecdsa_recover_compact(_message.data(), 32, _signature.data(), pubkey, &pubkeylen, 0, (int)_signature[64]))
		return Public();
	
#if ETH_CRYPTO_TRACE
	h256* sig = (h256 const*)_signature.data();
	cout << "---- RECOVER -------------------------------" << endl;
	cout << "MSG: " << _message << endl;
	cout << "R S V: " << sig[0] << " " << sig[1] << " " << (int)(_signature[64] - 27) << "+27" << endl;
	cout << "PUB: " << toHex(bytesConstRef(&(pubkey[1]), 64)) << endl;
#endif
	
	Public ret;
	memcpy(&ret, &(pubkey[1]), sizeof(Public));
	return ret;
}

bool crypto::verifySecret(Secret const& _s, Public const& _p)
{
	secp256k1_start();
	int ok = secp256k1_ecdsa_seckey_verify(_s.data());
	if (!ok)
		return false;
	
	int pubkeylen = 65;
	byte pubkey[pubkeylen];
	ok = secp256k1_ecdsa_pubkey_create(pubkey, &pubkeylen, _s.data(), 0);
	if (!ok || pubkeylen != 65)
		return false;
	
	ok = secp256k1_ecdsa_pubkey_verify(pubkey, 65);
	if (!ok)
		return false;
	
	for (int i = 0; i < 32; i++)
		if (pubkey[i+1]!=_p[i])
			return false;

	return true;
}
<|MERGE_RESOLUTION|>--- conflicted
+++ resolved
@@ -22,20 +22,7 @@
  * ECDSA, ECIES
  */
 
-<<<<<<< HEAD
-#pragma warning(push)
-#pragma warning(disable:4100 4244)
-#pragma GCC diagnostic push
-#pragma GCC diagnostic ignored "-Wconversion"
-#pragma GCC diagnostic ignored "-Wunused-parameter"
-#pragma GCC diagnostic ignored "-Wunused-variable"
-#pragma GCC diagnostic ignored "-Wdelete-non-virtual-dtor"
-#pragma GCC diagnostic ignored "-Wextra"
-#pragma warning(pop)
-#pragma GCC diagnostic pop
-=======
 #include <secp256k1/secp256k1.h>
->>>>>>> 18457a85
 #include "CryptoPP.h"
 #include "SHA3.h"
 #include "SHA3MAC.h"
