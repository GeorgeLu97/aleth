--- conflicted
+++ resolved
@@ -1,6 +1,6 @@
 # search for and configure dependencies
 
-# deprecated. TODO will rewrite to proper CMake packages
+# deprecated. DO NOT ADD any new stuff here. Proper dependency fetching is done in EthDependencies.cmake 
 
 
 if("${TARGET_PLATFORM}" STREQUAL "w64")
@@ -85,62 +85,6 @@
 		message(STATUS "Failed to find the miniupnpc headers!")
 	endif ()
 
-<<<<<<< HEAD
-=======
-	find_path( JSONRPC_ID jsonrpccpp/server.h
-		/usr/include
-		/usr/local/include
-                ../libjson-rpc-cpp/src
-		)
-
-	if ( JSONRPC_ID )
-		message(STATUS "Found jsonrpc headers")
-        
-		find_library( JSONCPP_LS NAMES jsoncpp
-			/usr/lib
-			/usr/local/lib
-			/opt/local/lib
-			/usr/lib/*/
-			)
-
-		find_library( JSONRPC_SERVER_LS NAMES jsonrpccpp-server
-			PATHS
-			/usr/lib
-			/usr/local/lib
-			/opt/local/lib
-			/usr/lib/*/
-			../libjson-rpc-cpp/build/out
-			)
-
-		find_library( JSONRPC_COMMON_LS NAMES jsonrpccpp-common
-			PATHS
-			/usr/lib
-			/usr/local/lib
-			/opt/local/lib
-			/usr/lib/*/
-			)
-
-		find_library( JSONRPC_CLIENT_LS NAMES jsonrpccpp-client
-			PATHS
-			/usr/lib/
-			/usr/local/lib
-			/opt/local/lib
-			/usr/lib/*/
-			)
-
-		if ( JSONRPC_SERVER_LS AND JSONRPC_COMMON_LS )
-			message(STATUS "Found jsonrpc-server library: ${JSONRPC_SERVER_LS}")
-			message(STATUS "Found jsonrpc-client library: ${JSONRPC_CLIENT_LS}")
-			message(STATUS "Found jsonrpc-common library: ${JSONRPC_COMMON_LS}")
-			add_definitions(-DETH_JSONRPC)
-		else ()
-			message(STATUS "Failed to find the jsonrpc library!")
-		endif ()
-	else ()
-		message(STATUS "Failed to find the jsonrpc headers!")
-	endif ()
-
->>>>>>> 93089bbb
 	find_path( READLINE_ID readline/readline.h
 		/usr/include
 		/usr/local/include
