
#pragma GCC diagnostic ignored "-Wconversion"
#include <libdevcrypto/SHA3.h>
#include <libevm/FeeStructure.h>
#include <libevm/ExtVMFace.h>

#include "Utils.h"

extern "C"
{
	#ifdef _MSC_VER
		#define EXPORT __declspec(dllexport)
	#else
		#define EXPORT
	#endif

	using namespace dev;
	using namespace dev::eth;
	using jit::i256;

	EXPORT void env_sload(ExtVMFace* _env, i256* _index, i256* o_value)
	{
		auto index = llvm2eth(*_index);
		auto value = _env->store(index); // Interface uses native endianness
		*o_value = eth2llvm(value);
	}

	EXPORT void env_sstore(ExtVMFace* _env, i256* _index, i256* _value)
	{
		auto index = llvm2eth(*_index);
		auto value = llvm2eth(*_value);

		if (value == 0 && _env->store(index) != 0)	// If delete
			_env->sub.refunds += c_sstoreRefundGas;	// Increase refund counter

		_env->setStore(index, value);	// Interface uses native endianness
	}

	EXPORT void env_balance(ExtVMFace* _env, h256* _address, i256* o_value)
	{
		auto u = _env->balance(right160(*_address));
		*o_value = eth2llvm(u);
	}

	EXPORT void env_blockhash(ExtVMFace* _env, i256* _number, h256* o_hash)
	{
		*o_hash = _env->blockhash(llvm2eth(*_number));
	}

	EXPORT void env_create(ExtVMFace* _env, int64_t* io_gas, i256* _endowment, byte* _initBeg, uint64_t _initSize, h256* o_address)
	{
		auto endowment = llvm2eth(*_endowment);
		if (_env->balance(_env->myAddress) >= endowment && _env->depth < 1024)
		{
			_env->subBalance(endowment);
			u256 gas = *io_gas;
			h256 address(_env->create(endowment, gas, {_initBeg, _initSize}, {}), h256::AlignRight);
			*io_gas = static_cast<int64_t>(gas);
			*o_address = address;
		}
		else
			*o_address = {};
	}

	EXPORT bool env_call(ExtVMFace* _env, int64_t* io_gas, h256* _receiveAddress, i256* _value, byte* _inBeg, uint64_t _inSize, byte* _outBeg, uint64_t _outSize, h256* _codeAddress)
	{
		auto value = llvm2eth(*_value);
		if (_env->balance(_env->myAddress) >= value && _env->depth < 1024)
		{
			_env->subBalance(value);
			auto receiveAddress = right160(*_receiveAddress);
			auto inRef = bytesConstRef{_inBeg, _inSize};
<<<<<<< HEAD
			auto outRef = bytesRef{_outBeg, _outSize};
			OnOpFunc onOp {}; // TODO: Handle that thing
=======
			auto outRef = bytesConstRef{_outBeg, _outSize};
>>>>>>> 87aecb5e
			auto codeAddress = right160(*_codeAddress);
			u256 gas = *io_gas;
			auto ret = _env->call(receiveAddress, value, inRef, gas, outRef, {}, {}, codeAddress);
			*io_gas = static_cast<int64_t>(gas);
			return ret;
		}

		return false;
	}

	EXPORT void env_sha3(byte* _begin, uint64_t _size, h256* o_hash)
	{
		auto hash = sha3({_begin, _size});
		*o_hash = hash;
	}

	EXPORT byte const* env_extcode(ExtVMFace* _env, h256* _addr256, uint64_t* o_size)
	{
		auto addr = right160(*_addr256);
		auto& code = _env->codeAt(addr);
		*o_size = code.size();
		return code.data();
	}

	EXPORT void env_log(ExtVMFace* _env, byte* _beg, uint64_t _size, h256* _topic1, h256* _topic2, h256* _topic3, h256* _topic4)
	{
		dev::h256s topics;

		if (_topic1)
			topics.push_back(*_topic1);

		if (_topic2)
			topics.push_back(*_topic2);

		if (_topic3)
			topics.push_back(*_topic3);

		if (_topic4)
			topics.push_back(*_topic4);

		_env->log(std::move(topics), {_beg, _size});
	}
}
<|MERGE_RESOLUTION|>--- conflicted
+++ resolved
@@ -70,12 +70,7 @@
 			_env->subBalance(value);
 			auto receiveAddress = right160(*_receiveAddress);
 			auto inRef = bytesConstRef{_inBeg, _inSize};
-<<<<<<< HEAD
 			auto outRef = bytesRef{_outBeg, _outSize};
-			OnOpFunc onOp {}; // TODO: Handle that thing
-=======
-			auto outRef = bytesConstRef{_outBeg, _outSize};
->>>>>>> 87aecb5e
 			auto codeAddress = right160(*_codeAddress);
 			u256 gas = *io_gas;
 			auto ret = _env->call(receiveAddress, value, inRef, gas, outRef, {}, {}, codeAddress);
