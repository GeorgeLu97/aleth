/*
	This file is part of cpp-ethereum.

	cpp-ethereum is free software: you can redistribute it and/or modify
	it under the terms of the GNU General Public License as published by
	the Free Software Foundation, either version 3 of the License, or
	(at your option) any later version.

	Foobar is distributed in the hope that it will be useful,
	but WITHOUT ANY WARRANTY; without even the implied warranty of
	MERCHANTABILITY or FITNESS FOR A PARTICULAR PURPOSE.  See the
	GNU General Public License for more details.

	You should have received a copy of the GNU General Public License
	along with Foobar.  If not, see <http://www.gnu.org/licenses/>.
*/
/** @file BlockInfo.cpp
 * @author Gav Wood <i@gavwood.com>
 * @date 2014
 */

#include "Common.h"
#include "Dagger.h"
#include "Exceptions.h"
#include "RLP.h"
#include "BlockInfo.h"
using namespace std;
using namespace eth;

BlockInfo* BlockInfo::s_genesis = nullptr;

BlockInfo::BlockInfo(): timestamp(Invalid256)
{
}

BlockInfo::BlockInfo(bytesConstRef _block)
{
	populate(_block);
}

bytes BlockInfo::createGenesisBlock()
{
	RLPStream block(3);
	auto sha3EmptyList = sha3(RLPEmptyList);
	block.appendList(9) << (uint)0 << sha3EmptyList << (uint)0 << sha3(RLPNull) << sha3EmptyList << ((uint)1 << 36) << (uint)0 << (uint)0 << (uint)0;
	block.appendRaw(RLPEmptyList);
	block.appendRaw(RLPEmptyList);
	return block.out();
}

h256 BlockInfo::headerHashWithoutNonce() const
{
	RLPStream s;
	fillStream(s, false);
	return sha3(s.out());
}

void BlockInfo::fillStream(RLPStream& _s, bool _nonce) const
{
	_s.appendList(_nonce ? 9 : 8) << parentHash << sha3Uncles << coinbaseAddress << stateRoot << sha3Transactions << difficulty << timestamp << extraData;
	if (_nonce)
		_s << nonce;
}

void BlockInfo::populateGenesis()
{
	bytes genesisBlock = createGenesisBlock();
	populate(&genesisBlock);
}

void BlockInfo::populate(bytesConstRef _block)
{
	RLP root(_block);
	try
	{
		RLP header = root[0];
		hash = eth::sha3(_block);
		parentHash = header[0].toHash<h256>();
		sha3Uncles = header[1].toHash<h256>();
		coinbaseAddress = header[2].toHash<Address>();
		stateRoot = header[3].toHash<h256>();
		sha3Transactions = header[4].toHash<h256>();
		difficulty = header[5].toInt<u256>();
		timestamp = header[6].toInt<u256>();
		extraData = header[7].toHash<h256>();
		nonce = header[8].toInt<u256>();
	}
	catch (RLP::BadCast)
	{
		throw InvalidBlockFormat();
	}

	// check it hashes according to proof of work.
<<<<<<< HEAD
	Dagger d(headerHashWithoutNonce());
	if (d.eval(nonce) >= (u256)(((bigint)1 << 256) / difficulty))
=======
	if (!Dagger::verify(headerHashWithoutNonce(), nonce, difficulty))
>>>>>>> 0b9c788c
		throw InvalidNonce();
}

void BlockInfo::verifyInternals(bytesConstRef _block) const
{
	RLP root(_block);

	if (sha3Transactions != sha3(root[1].data()))
		throw InvalidTransactionsHash();

	if (sha3Uncles != sha3(root[2].data()))
		throw InvalidUnclesHash();
}

u256 BlockInfo::calculateDifficulty(BlockInfo const& _parent) const
{
	if (!parentHash)
		return (u256)1 << 36;
	else
		return timestamp >= _parent.timestamp + 42 ? _parent.difficulty - (_parent.difficulty >> 10) : (_parent.difficulty + (_parent.difficulty >> 10));
}

void BlockInfo::verifyParent(BlockInfo const& _parent) const
{
	// Check difficulty is correct given the two timestamps.
	if (difficulty != calculateDifficulty(_parent))
		throw InvalidDifficulty();

	// Check timestamp is after previous timestamp.
	if (parentHash && _parent.timestamp <= _parent.timestamp)
		throw InvalidTimestamp();
}<|MERGE_RESOLUTION|>--- conflicted
+++ resolved
@@ -91,12 +91,7 @@
 	}
 
 	// check it hashes according to proof of work.
-<<<<<<< HEAD
-	Dagger d(headerHashWithoutNonce());
-	if (d.eval(nonce) >= (u256)(((bigint)1 << 256) / difficulty))
-=======
 	if (!Dagger::verify(headerHashWithoutNonce(), nonce, difficulty))
->>>>>>> 0b9c788c
 		throw InvalidNonce();
 }
 
