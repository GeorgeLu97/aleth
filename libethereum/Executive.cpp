/*
    This file is part of cpp-ethereum.
    cpp-ethereum is free software: you can redistribute it and/or modify
    it under the terms of the GNU General Public License as published by
    the Free Software Foundation, either version 3 of the License, or
    (at your option) any later version.
    cpp-ethereum is distributed in the hope that it will be useful,
    but WITHOUT ANY WARRANTY; without even the implied warranty of
    MERCHANTABILITY or FITNESS FOR A PARTICULAR PURPOSE.  See the
    GNU General Public License for more details.
    You should have received a copy of the GNU General Public License
    along with cpp-ethereum.  If not, see <http://www.gnu.org/licenses/>.
*/

#include "Executive.h"

#include "Block.h"
#include "BlockChain.h"
#include "ExtVM.h"
#include "Interface.h"
#include "State.h"

#include <libdevcore/CommonIO.h>
#include <libethcore/CommonJS.h>
#include <libdevcore/FixedHash.h>
#include <libdevcrypto/Common.h>
#include <libevm/LegacyVM.h>
#include <libevm/VMFactory.h>

#include <json/json.h>
#include <boost/timer.hpp>

#include <numeric>
#include <tuple>

using namespace std;
using namespace dev;
using namespace dev::eth;

namespace
{
std::string dumpStackAndMemory(LegacyVM const& _vm)
{
    ostringstream o;
    o << "\n    STACK\n";
    for (auto i : _vm.stack())
        o << (h256)i << "\n";
    o << "    MEMORY\n"
      << ((_vm.memory().size() > 1000) ? " mem size greater than 1000 bytes " :
                                         memDump(_vm.memory()));
    return o.str();
};

std::string dumpStorage(ExtVM const& _ext)
{
    ostringstream o;
    o << "    STORAGE\n";
    for (auto const& i : _ext.state().storage(_ext.myAddress))
        o << showbase << hex << i.second.first << ": " << i.second.second << "\n";
    return o.str();
};


}  // namespace

StandardTrace::StandardTrace():
    m_trace(Json::arrayValue)
{}

bool changesMemory(Instruction _inst)
{
    return
        _inst == Instruction::MSTORE ||
        _inst == Instruction::MSTORE8 ||
        _inst == Instruction::MLOAD ||
        _inst == Instruction::CREATE ||
        _inst == Instruction::CALL ||
        _inst == Instruction::CALLCODE ||
        _inst == Instruction::SHA3 ||
        _inst == Instruction::CALLDATACOPY ||
        _inst == Instruction::CODECOPY ||
        _inst == Instruction::EXTCODECOPY ||
        _inst == Instruction::DELEGATECALL;
}

bool changesStorage(Instruction _inst)
{
    return _inst == Instruction::SSTORE;
}

void StandardTrace::operator()(uint64_t _steps, uint64_t PC, Instruction inst, bigint newMemSize,
    bigint gasCost, bigint gas, VMFace const* _vm, ExtVMFace const* voidExt)
{
    (void)_steps;

    ExtVM const& ext = dynamic_cast<ExtVM const&>(*voidExt);
    auto vm = dynamic_cast<LegacyVM const*>(_vm);

    Json::Value r(Json::objectValue);

    Json::Value stack(Json::arrayValue);
    if (vm && !m_options.disableStack)
    {
        // Try extracting information about the stack from the VM is supported.
        for (auto const& i : vm->stack())
            stack.append(toCompactHexPrefixed(i, 1));
        r["stack"] = stack;
    }

    bool newContext = false;
    Instruction lastInst = Instruction::STOP;

    if (m_lastInst.size() == ext.depth)
    {
        // starting a new context
        assert(m_lastInst.size() == ext.depth);
        m_lastInst.push_back(inst);
        newContext = true;
    }
    else if (m_lastInst.size() == ext.depth + 2)
    {
        m_lastInst.pop_back();
        lastInst = m_lastInst.back();
    }
    else if (m_lastInst.size() == ext.depth + 1)
    {
        // continuing in previous context
        lastInst = m_lastInst.back();
        m_lastInst.back() = inst;
    }
    else
    {
        cwarn << "GAA!!! Tracing VM and more than one new/deleted stack frame between steps!";
        cwarn << "Attmepting naive recovery...";
        m_lastInst.resize(ext.depth + 1);
    }

    Json::Value memJson(Json::arrayValue);
    if (vm && !m_options.disableMemory && (changesMemory(lastInst) || newContext))
    {
        for (unsigned i = 0; i < vm->memory().size(); i += 32)
        {
            bytesConstRef memRef(vm->memory().data() + i, 32);
            memJson.append(toHex(memRef));
        }
        r["memory"] = memJson;
    }

    if (!m_options.disableStorage && (m_options.fullStorage || changesStorage(lastInst) || newContext))
    {
        Json::Value storage(Json::objectValue);
        for (auto const& i: ext.state().storage(ext.myAddress))
            storage[toCompactHexPrefixed(i.second.first, 1)] = toCompactHexPrefixed(i.second.second, 1);
        r["storage"] = storage;
    }

    if (m_showMnemonics)
        r["op"] = instructionInfo(inst).name;
    r["pc"] = toString(PC);
    r["gas"] = toString(gas);
    r["gasCost"] = toString(gasCost);
    r["depth"] = toString(ext.depth);
    if (!!newMemSize)
        r["memexpand"] = toString(newMemSize);

    m_trace.append(r);
}

std::string StandardTrace::styledJson() const
{
    return Json::StyledWriter().write(m_trace);
}

string StandardTrace::multilineTrace() const
{
    if (m_trace.empty())
        return {};

    // Each opcode trace on a separate line
    return std::accumulate(std::next(m_trace.begin()), m_trace.end(),
        Json::FastWriter().write(m_trace[0]),
        [](std::string a, Json::Value b) { return a + Json::FastWriter().write(b); });
}

Executive::Executive(Block& _s, BlockChain const& _bc, unsigned _level):
    m_s(_s.mutableState()),
    m_envInfo(_s.info(), _bc.lastBlockHashes(), 0),
    m_depth(_level),
    m_sealEngine(*_bc.sealEngine())
{
}

Executive::Executive(Block& _s, LastBlockHashesFace const& _lh, unsigned _level):
    m_s(_s.mutableState()),
    m_envInfo(_s.info(), _lh, 0),
    m_depth(_level),
    m_sealEngine(*_s.sealEngine())
{
}

Executive::Executive(State& io_s, Block const& _block, unsigned _txIndex, BlockChain const& _bc, unsigned _level):
    m_s(createIntermediateState(io_s, _block, _txIndex, _bc)),
    m_envInfo(_block.info(), _bc.lastBlockHashes(), _txIndex ? _block.receipt(_txIndex - 1).cumulativeGasUsed() : 0),
    m_depth(_level),
    m_sealEngine(*_bc.sealEngine())
{
}

u256 Executive::gasUsed() const
{
    return m_t.gas() - m_gas;
}

void Executive::accrueSubState(SubState& _parentContext)
{
    if (m_ext)
        _parentContext += m_ext->sub;
}

void Executive::initialize(Transaction const& _transaction)
{
    m_t = _transaction;
    m_baseGasRequired = m_t.baseGasRequired(m_sealEngine.evmSchedule(m_envInfo.number()));
    try
    {
        m_sealEngine.verifyTransaction(ImportRequirements::Everything, m_t, m_envInfo.header(), m_envInfo.gasUsed());
    }
    catch (Exception const& ex)
    {
        m_excepted = toTransactionException(ex);
        throw;
    }

    if (!m_t.hasZeroSignature())
    {
        // Avoid invalid transactions.
        u256 nonceReq;
        try
        {
            nonceReq = m_s.getNonce(m_t.sender());
        }
        catch (InvalidSignature const&)
        {
            LOG(m_execLogger) << "Invalid Signature";
            m_excepted = TransactionException::InvalidSignature;
            throw;
        }
        if (m_t.nonce() != nonceReq)
        {
            LOG(m_execLogger) << "Sender: " << m_t.sender().hex() << " Invalid Nonce: Require "
                              << nonceReq << " Got " << m_t.nonce();
            m_excepted = TransactionException::InvalidNonce;
            BOOST_THROW_EXCEPTION(InvalidNonce() << RequirementError((bigint)nonceReq, (bigint)m_t.nonce()));
        }

        // Avoid unaffordable transactions.
        bigint gasCost = (bigint)m_t.gas() * m_t.gasPrice();
        bigint totalCost = m_t.value() + gasCost;
        if (m_s.balance(m_t.sender()) < totalCost)
        {
            LOG(m_execLogger) << "Not enough cash: Require > " << totalCost << " = " << m_t.gas()
                              << " * " << m_t.gasPrice() << " + " << m_t.value() << " Got"
                              << m_s.balance(m_t.sender()) << " for sender: " << m_t.sender();
            m_excepted = TransactionException::NotEnoughCash;
            m_excepted = TransactionException::NotEnoughCash;
            BOOST_THROW_EXCEPTION(NotEnoughCash() << RequirementError(totalCost, (bigint)m_s.balance(m_t.sender())) << errinfo_comment(m_t.sender().hex()));
        }
        m_gasCost = (u256)gasCost;  // Convert back to 256-bit, safe now.
    }
}

bool Executive::execute()
{
    // Entry point for a user-executed transaction.

    // Pay...
    LOG(m_detailsLogger) << "Paying " << formatBalance(m_gasCost) << " from sender for gas ("
                         << m_t.gas() << " gas at " << formatBalance(m_t.gasPrice()) << ")";
    m_s.subBalance(m_t.sender(), m_gasCost);

    assert(m_t.gas() >= (u256)m_baseGasRequired);
    if (m_t.isCreation()) /* File Publish should work the same as contract creation */
        return create(m_t.sender(), m_t.value(), m_t.gasPrice(), m_t.gas() - (u256)m_baseGasRequired, &m_t.data(), m_t.sender());
	else {
		if (m_t.isDataTransaction()) {
			return publishShare(m_t.receiveAddress(), m_t.sender(), m_t.value(), m_t.gasPrice(), bytesConstRef(&m_t.data()), m_t.gas() - (u256)m_baseGasRequired, RLP(m_t.data())[0].toBytes(), RLP(m_t.data())[1].toInt<u256>());
		}
		else {
			return call(m_t.receiveAddress(), m_t.sender(), m_t.value(), m_t.gasPrice(), bytesConstRef(&m_t.data()), m_t.gas() - (u256)m_baseGasRequired);
		}
	}
}

bool Executive::call(Address const& _receiveAddress, Address const& _senderAddress, u256 const& _value, u256 const& _gasPrice, bytesConstRef _data, u256 const& _gas)
{
    CallParameters params{_senderAddress, _receiveAddress, _receiveAddress, _value, _value, _gas, _data, {}};
    return call(params, _gasPrice, _senderAddress);
}

bool Executive::call(CallParameters const& _p, u256 const& _gasPrice, Address const& _origin)
{
    // If external transaction.
    if (m_t)
    {
        // FIXME: changelog contains unrevertable balance change that paid
        //        for the transaction.
        // Increment associated nonce for sender.
        if (_p.senderAddress != MaxAddress ||
            m_envInfo.number() < m_sealEngine.chainParams().experimentalForkBlock)  // EIP86
            m_s.incNonce(_p.senderAddress);
    }

    m_savepoint = m_s.savepoint();

    if (m_sealEngine.isPrecompiled(_p.codeAddress, m_envInfo.number()))
    {
        bigint g = m_sealEngine.costOfPrecompiled(_p.codeAddress, _p.data, m_envInfo.number());
        if (_p.gas < g)
        {
            m_excepted = TransactionException::OutOfGasBase;
            // Bail from exception.

            // Empty precompiled contracts need to be deleted even in case of OOG
            // because the bug in both Geth and Parity led to deleting RIPEMD precompiled in this case
            // see https://github.com/ethereum/go-ethereum/pull/3341/files#diff-2433aa143ee4772026454b8abd76b9dd
            // We mark the account as touched here, so that is can be removed among other touched empty accounts (after tx finalization)
            if (m_envInfo.number() >= m_sealEngine.chainParams().EIP158ForkBlock)
                m_s.addBalance(_p.codeAddress, 0);

            return true;	// true actually means "all finished - nothing more to be done regarding go().
        }
        else
        {
            m_gas = (u256)(_p.gas - g);
            bytes output;
            bool success;
            tie(success, output) = m_sealEngine.executePrecompiled(_p.codeAddress, _p.data, m_envInfo.number());
            size_t outputSize = output.size();
            m_output = owning_bytes_ref{std::move(output), 0, outputSize};
            if (!success)
            {
                m_gas = 0;
                m_excepted = TransactionException::OutOfGas;
                return true;	// true means no need to run go().
            }
        }
    }
    else
    {
        m_gas = _p.gas;
        if (m_s.addressHasCode(_p.codeAddress))
        {
            bytes const& c = m_s.code(_p.codeAddress);
            h256 codeHash = m_s.codeHash(_p.codeAddress);
            m_ext = make_shared<ExtVM>(m_s, m_envInfo, m_sealEngine, _p.receiveAddress,
                _p.senderAddress, _origin, _p.apparentValue, _gasPrice, _p.data, &c, codeHash,
                m_depth, false, _p.staticCall);
        }
    }

    // Transfer ether.
    m_s.transferBalance(_p.senderAddress, _p.receiveAddress, _p.valueTransfer);
    return !m_ext;
}

bool Executive::create(Address const& _txSender, u256 const& _endowment, u256 const& _gasPrice, u256 const& _gas, bytesConstRef _init, Address const& _origin)
{
    // Contract creation by an external account is the same as CREATE opcode
    return createOpcode(_txSender, _endowment, _gasPrice, _gas, _init, _origin);
}

<<<<<<< HEAD
/*
 * Function:  publishShare 
 * ----------------------
 * Creates params for the key publish
 *
 *  _receiveAddress: destination of the publish
 *  _senderAddress: provides the gas
 *  _value: 
 *  _gasPrice: gas required to publish
 *  _data: the data to publish
 *  _gas: gas available
 *  share: share data
 *  shareid: index of the shares data
 */
=======

>>>>>>> d222781d
bool Executive::publishShare(Address const& _receiveAddress, Address const& _senderAddress, u256 const& _value, u256 const& _gasPrice, bytesConstRef _data, u256 const& _gas, bytes share, u256 shareid)
{
    CallParameters params{_senderAddress, _receiveAddress, _receiveAddress, _value, _value, _gas, _data, {}};
    return publishShare(params, share, shareid, _gasPrice, _senderAddress);
}

<<<<<<< HEAD
/*
 * Function:  publishShare 
 * ----------------------
 * Account Updates written when submitting keyPublish
 *
 *  _p: the paramters for the tranasction
 *  _gasPrice: gas required to publish
 *  share: share data
 *  shareid: index of the shares data
 *  _origin: 
 */
bool Executive::publishShare(CallParameters const& _p, bytes share, u256 shareid, u256 const& _gasPrice, Address const& _origin)
{
    // If external transaction.
    // Not sure what is happening here
=======

/*
bytes u256toBytes(u256 i) {
	int len = (int)(i & 0xFF);
	bytes b;
	for (i = 0; i < len; i++) {
		i >>= 8;
		b.push_back((byte)(i & 0xFF));
	}
	return b;
}
*/

u256 bytestoU256(bytes b) {
	u256 i;
	for (auto it = b.rbegin(); it != b.rend(); it++) {
		i += (u256)(*it);
		i <<= 8;
	}
	i += (u256)b.size();
	return i;
}



bool Executive::publishShare(CallParameters const& _p, bytes share, u256 shareid, u256 const& _gasPrice, Address const& _origin)
{
	
>>>>>>> d222781d
    if (m_t)
    {
        // FIXME: changelog contains unrevertable balance change that paid
        //        for the transaction.
        // Increment associated nonce for sender.
        if (_p.senderAddress != MaxAddress ||
            m_envInfo.number() < m_sealEngine.chainParams().experimentalForkBlock)  // EIP86
            m_s.incNonce(_p.senderAddress);
    }

    m_savepoint = m_s.savepoint();

    // Transfer ether.
    m_s.transferBalance(_p.senderAddress, _p.receiveAddress, _p.valueTransfer);
    
    /// Get the value of a storage position of an account.
    /// @returns 0 if no account exists at that address.
    // AskGeorge: Not sure of what the exact lines are doing.
    {
		KeyData shareinfo(m_t.data());
        FileData origData(m_s.code(_p.receiveAddress));
		int ind = (int)shareinfo.m_shareIndex;
        SignatureStruct s(std::get<2>(origData.m_candidateList[ind]));
        if(m_s.storage(_p.receiveAddress, ind) == 0 &&
            verify(origData.m_verifierKey, s, dev::sha3(shareinfo.m_shareData))  
			) {  //TODO: Check Certificate Correct, need blockchain
            m_s.setStorage(_p.receiveAddress, ind, bytestoU256(shareinfo.m_shareData) ); // Needs to be short enough to work
            return !m_ext;
        } else {
            m_excepted = TransactionException::Unknown;
			m_s.rollback(m_savepoint);
            return true;
        }
    }
	

}

bool Executive::createOpcode(Address const& _sender, u256 const& _endowment, u256 const& _gasPrice, u256 const& _gas, bytesConstRef _init, Address const& _origin)
{
    u256 nonce = m_s.getNonce(_sender);
    m_newAddress = right160(sha3(rlpList(_sender, nonce)));
    return executeCreate(_sender, _endowment, _gasPrice, _gas, _init, _origin);
}

bool Executive::create2Opcode(Address const& _sender, u256 const& _endowment, u256 const& _gasPrice, u256 const& _gas, bytesConstRef _init, Address const& _origin, u256 const& _salt)
{
    m_newAddress = right160(sha3(bytes{0xff} +_sender.asBytes() + toBigEndian(_salt) + sha3(_init)));
    return executeCreate(_sender, _endowment, _gasPrice, _gas, _init, _origin);
}

bool Executive::executeCreate(Address const& _sender, u256 const& _endowment, u256 const& _gasPrice, u256 const& _gas, bytesConstRef _init, Address const& _origin)
{
    if (_sender != MaxAddress ||
        m_envInfo.number() < m_sealEngine.chainParams().experimentalForkBlock)  // EIP86
        m_s.incNonce(_sender);

    m_savepoint = m_s.savepoint();

    m_isCreation = true;

    // We can allow for the reverted state (i.e. that with which m_ext is constructed) to contain the m_orig.address, since
    // we delete it explicitly if we decide we need to revert.

    m_gas = _gas;
    bool accountAlreadyExist = (m_s.addressHasCode(m_newAddress) || m_s.getNonce(m_newAddress) > 0);
    if (accountAlreadyExist)
    {
        LOG(m_detailsLogger) << "Address already used: " << m_newAddress;
        m_gas = 0;
        m_excepted = TransactionException::AddressAlreadyUsed;
        revert();
        m_ext = {}; // cancel the _init execution if there are any scheduled.
        return !m_ext;
    }

    // Transfer ether before deploying the code. This will also create new
    // account if it does not exist yet.
    m_s.transferBalance(_sender, m_newAddress, _endowment);

    u256 newNonce = m_s.requireAccountStartNonce();
    if (m_envInfo.number() >= m_sealEngine.chainParams().EIP158ForkBlock)
        newNonce += 1;
    m_s.setNonce(m_newAddress, newNonce);

    // Schedule _init execution if not empty.
    if (!_init.empty())
        m_ext = make_shared<ExtVM>(m_s, m_envInfo, m_sealEngine, m_newAddress, _sender, _origin,
            _endowment, _gasPrice, bytesConstRef(), _init, sha3(_init), m_depth, true, false);

    return !m_ext;
}

OnOpFunc Executive::simpleTrace()
{
    Logger& traceLogger = m_vmTraceLogger;

    return [&traceLogger](uint64_t steps, uint64_t PC, Instruction inst, bigint newMemSize,
               bigint gasCost, bigint gas, VMFace const* _vm, ExtVMFace const* voidExt) {
        ExtVM const& ext = *static_cast<ExtVM const*>(voidExt);
        auto vm = dynamic_cast<LegacyVM const*>(_vm);

        ostringstream o;
        if (vm)
            LOG(traceLogger) << dumpStackAndMemory(*vm);
        LOG(traceLogger) << dumpStorage(ext);
        LOG(traceLogger) << " < " << dec << ext.depth << " : " << ext.myAddress << " : #" << steps
                         << " : " << hex << setw(4) << setfill('0') << PC << " : "
                         << instructionInfo(inst).name << " : " << dec << gas << " : -" << dec
                         << gasCost << " : " << newMemSize << "x32"
                         << " >";
    };
}

bool Executive::go(OnOpFunc const& _onOp)
{
    if (m_ext)
    {
#if ETH_TIMED_EXECUTIONS
        Timer t;
#endif
        try
        {
            // Create VM instance. Force Interpreter if tracing requested.
            auto vm = VMFactory::create();
            if (m_isCreation)
            {
                m_s.clearStorage(m_ext->myAddress);
                auto out = vm->exec(m_gas, *m_ext, _onOp);
                if (m_res)
                {
                    m_res->gasForDeposit = m_gas;
                    m_res->depositSize = out.size();
                }
                if (out.size() > m_ext->evmSchedule().maxCodeSize)
                    BOOST_THROW_EXCEPTION(OutOfGas());
                else if (out.size() * m_ext->evmSchedule().createDataGas <= m_gas)
                {
                    if (m_res)
                        m_res->codeDeposit = CodeDeposit::Success;
                    m_gas -= out.size() * m_ext->evmSchedule().createDataGas;
                }
                else
                {
                    if (m_ext->evmSchedule().exceptionalFailedCodeDeposit)
                        BOOST_THROW_EXCEPTION(OutOfGas());
                    else
                    {
                        if (m_res)
                            m_res->codeDeposit = CodeDeposit::Failed;
                        out = {};
                    }
                }
                if (m_res)
                    m_res->output = out.toVector(); // copy output to execution result
                m_s.setCode(m_ext->myAddress, out.toVector());
            }
            else
                m_output = vm->exec(m_gas, *m_ext, _onOp);
        }
        catch (RevertInstruction& _e)
        {
            revert();
            m_output = _e.output();
            m_excepted = TransactionException::RevertInstruction;
        }
        catch (VMException const& _e)
        {
            LOG(m_detailsLogger) << "Safe VM Exception. " << diagnostic_information(_e);
            m_gas = 0;
            m_excepted = toTransactionException(_e);
            revert();
        }
        catch (InternalVMError const& _e)
        {
            cwarn << "Internal VM Error (" << *boost::get_error_info<errinfo_evmcStatusCode>(_e) << ")\n"
                  << diagnostic_information(_e);
            revert();
            throw;
        }
        catch (Exception const& _e)
        {
            // TODO: AUDIT: check that this can never reasonably happen. Consider what to do if it does.
            cwarn << "Unexpected exception in VM. There may be a bug in this implementation. " << diagnostic_information(_e);
            exit(1);
            // Another solution would be to reject this transaction, but that also
            // has drawbacks. Essentially, the amount of ram has to be increased here.
        }
        catch (std::exception const& _e)
        {
            // TODO: AUDIT: check that this can never reasonably happen. Consider what to do if it does.
            cwarn << "Unexpected std::exception in VM. Not enough RAM? " << _e.what();
            exit(1);
            // Another solution would be to reject this transaction, but that also
            // has drawbacks. Essentially, the amount of ram has to be increased here.
        }

        if (m_res && m_output)
            // Copy full output:
            m_res->output = m_output.toVector();

#if ETH_TIMED_EXECUTIONS
        cnote << "VM took:" << t.elapsed() << "; gas used: " << (sgas - m_endGas);
#endif
    }
    return true;
}

bool Executive::finalize()
{
    // Accumulate refunds for suicides.
    if (m_ext)
        m_ext->sub.refunds += m_ext->evmSchedule().suicideRefundGas * m_ext->sub.suicides.size();

    // SSTORE refunds...
    // must be done before the miner gets the fees.
    m_refunded = m_ext ? min((m_t.gas() - m_gas) / 2, m_ext->sub.refunds) : 0;
    m_gas += m_refunded;

    if (m_t)
    {
        m_s.addBalance(m_t.sender(), m_gas * m_t.gasPrice());

        u256 feesEarned = (m_t.gas() - m_gas) * m_t.gasPrice();
        m_s.addBalance(m_envInfo.author(), feesEarned);
    }

    // Suicides...
    if (m_ext)
        for (auto a: m_ext->sub.suicides)
            m_s.kill(a);

    // Logs..
    if (m_ext)
        m_logs = m_ext->sub.logs;

    if (m_res) // Collect results
    {
        m_res->gasUsed = gasUsed();
        m_res->excepted = m_excepted; // TODO: m_except is used only in ExtVM::call
        m_res->newAddress = m_newAddress;
        m_res->gasRefunded = m_ext ? m_ext->sub.refunds : 0;
    }
    return (m_excepted == TransactionException::None);
}

void Executive::revert()
{
    if (m_ext)
        m_ext->sub.clear();

    // Set result address to the null one.
    m_newAddress = {};
    m_s.rollback(m_savepoint);
}<|MERGE_RESOLUTION|>--- conflicted
+++ resolved
@@ -369,7 +369,6 @@
     return createOpcode(_txSender, _endowment, _gasPrice, _gas, _init, _origin);
 }
 
-<<<<<<< HEAD
 /*
  * Function:  publishShare 
  * ----------------------
@@ -384,16 +383,35 @@
  *  share: share data
  *  shareid: index of the shares data
  */
-=======
-
->>>>>>> d222781d
 bool Executive::publishShare(Address const& _receiveAddress, Address const& _senderAddress, u256 const& _value, u256 const& _gasPrice, bytesConstRef _data, u256 const& _gas, bytes share, u256 shareid)
 {
     CallParameters params{_senderAddress, _receiveAddress, _receiveAddress, _value, _value, _gas, _data, {}};
     return publishShare(params, share, shareid, _gasPrice, _senderAddress);
 }
 
-<<<<<<< HEAD
+
+/*
+bytes u256toBytes(u256 i) {
+	int len = (int)(i & 0xFF);
+	bytes b;
+	for (i = 0; i < len; i++) {
+		i >>= 8;
+		b.push_back((byte)(i & 0xFF));
+	}
+	return b;
+}
+*/
+
+u256 bytestoU256(bytes b) {
+	u256 i;
+	for (auto it = b.rbegin(); it != b.rend(); it++) {
+		i += (u256)(*it);
+		i <<= 8;
+	}
+	i += (u256)b.size();
+	return i;
+}
+
 /*
  * Function:  publishShare 
  * ----------------------
@@ -407,38 +425,6 @@
  */
 bool Executive::publishShare(CallParameters const& _p, bytes share, u256 shareid, u256 const& _gasPrice, Address const& _origin)
 {
-    // If external transaction.
-    // Not sure what is happening here
-=======
-
-/*
-bytes u256toBytes(u256 i) {
-	int len = (int)(i & 0xFF);
-	bytes b;
-	for (i = 0; i < len; i++) {
-		i >>= 8;
-		b.push_back((byte)(i & 0xFF));
-	}
-	return b;
-}
-*/
-
-u256 bytestoU256(bytes b) {
-	u256 i;
-	for (auto it = b.rbegin(); it != b.rend(); it++) {
-		i += (u256)(*it);
-		i <<= 8;
-	}
-	i += (u256)b.size();
-	return i;
-}
-
-
-
-bool Executive::publishShare(CallParameters const& _p, bytes share, u256 shareid, u256 const& _gasPrice, Address const& _origin)
-{
-	
->>>>>>> d222781d
     if (m_t)
     {
         // FIXME: changelog contains unrevertable balance change that paid
@@ -456,7 +442,6 @@
     
     /// Get the value of a storage position of an account.
     /// @returns 0 if no account exists at that address.
-    // AskGeorge: Not sure of what the exact lines are doing.
     {
 		KeyData shareinfo(m_t.data());
         FileData origData(m_s.code(_p.receiveAddress));
