--- conflicted
+++ resolved
@@ -72,14 +72,8 @@
 	static unsigned computeFull(h256 const& _seedHash);
 	/// Information on the generation progress.
 	static std::pair<uint64_t, unsigned> fullGeneratingProgress() { return std::make_pair(get()->m_generatingFullNumber, get()->m_fullProgress); }
-<<<<<<< HEAD
-
-	/// Kicks off generation of DAG for @a _blocknumber and blocks until ready; @returns result or empty pointer if not existing.
-	static FullType full(uint64_t _blockNumber, std::function<int(unsigned)> const& _f = std::function<int(unsigned)>(), bool _createIfMissing = false);
-=======
-	/// Kicks off generation of DAG for @a _blocknumber and blocks until ready; @returns result.
-	static FullType full(h256 const& _seedHash, std::function<int(unsigned)> const& _f = std::function<int(unsigned)>());
->>>>>>> 7ea64135
+	/// Kicks off generation of DAG for @a _blocknumber and blocks until ready; @returns result or empty pointer if not existing and _createIfMissing is false.
+	static FullType full(h256 const& _seedHash, bool _createIfMissing = false, std::function<int(unsigned)> const& _f = std::function<int(unsigned)>());
 
 	static Ethash::Result eval(BlockInfo const& _header) { return eval(_header, _header.nonce); }
 	static Ethash::Result eval(BlockInfo const& _header, Nonce const& _nonce);
