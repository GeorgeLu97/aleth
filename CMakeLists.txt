--- conflicted
+++ resolved
@@ -47,11 +47,7 @@
 )
 
 project(aleth)
-<<<<<<< HEAD
 set(PROJECT_VERSION 1.4.0rc0)
-=======
-set(PROJECT_VERSION 1.5.0.dev1)
->>>>>>> 6450e406
 
 if (NOT EXISTS ${CMAKE_SOURCE_DIR}/evmjit/.git)
     message(FATAL_ERROR "Git submodules not initialized, execute:\n  git submodule update --init")
