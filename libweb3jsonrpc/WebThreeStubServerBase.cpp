/*
	This file is part of cpp-ethereum.

	cpp-ethereum is free software: you can redistribute it and/or modify
	it under the terms of the GNU General Public License as published by
	the Free Software Foundation, either version 3 of the License, or
	(at your option) any later version.

	cpp-ethereum is distributed in the hope that it will be useful,
	but WITHOUT ANY WARRANTY; without even the implied warranty of
	MERCHANTABILITY or FITNESS FOR A PARTICULAR PURPOSE.  See the
	GNU General Public License for more details.

	You should have received a copy of the GNU General Public License
	along with cpp-ethereum.  If not, see <http://www.gnu.org/licenses/>.
*/
/** @file WebThreeStubServerBase.cpp
 * @authors:
 *   Gav Wood <i@gavwood.com>
 *   Marek Kotewicz <marek@ethdev.com>
 * @date 2014
 */

// Make sure boost/asio.hpp is included before windows.h.
#include <boost/asio.hpp>

#include <jsonrpccpp/common/exception.h>
#include <libdevcore/CommonData.h>
#include <libsolidity/CompilerStack.h>
#include <libsolidity/Scanner.h>
#include <libsolidity/SourceReferenceFormatter.h>
#include <libevmcore/Instruction.h>
#include <liblll/Compiler.h>
#include <libethereum/Client.h>
#include <libwebthree/WebThree.h>
#include <libethcore/CommonJS.h>
#include <libwhisper/Message.h>
#include <libwhisper/WhisperHost.h>
#ifndef _MSC_VER
#include <libserpent/funcs.h>
#endif
#include "WebThreeStubServerBase.h"
#include "AccountHolder.h"

using namespace std;
using namespace jsonrpc;
using namespace dev;
using namespace dev::eth;

static Json::Value toJson(dev::eth::BlockInfo const& _bi)
{
	Json::Value res;
	res["hash"] = boost::lexical_cast<string>(_bi.hash);
	res["parentHash"] = toJS(_bi.parentHash);
	res["sha3Uncles"] = toJS(_bi.sha3Uncles);
	res["miner"] = toJS(_bi.coinbaseAddress);
	res["stateRoot"] = toJS(_bi.stateRoot);
	res["transactionsRoot"] = toJS(_bi.transactionsRoot);
	res["difficulty"] = toJS(_bi.difficulty);
	res["number"] = toJS(_bi.number);
	res["gasLimit"] = toJS(_bi.gasLimit);
	res["timestamp"] = toJS(_bi.timestamp);
	res["extraData"] = jsFromBinary(_bi.extraData);
	res["nonce"] = toJS(_bi.nonce);
	return res;
}

static Json::Value toJson(dev::eth::Transaction const& _t)
{
	Json::Value res;
	res["hash"] = toJS(_t.sha3());
	res["input"] = jsFromBinary(_t.data());
	res["to"] = toJS(_t.receiveAddress());
	res["from"] = toJS(_t.safeSender());
	res["gas"] = toJS(_t.gas());
	res["gasPrice"] = toJS(_t.gasPrice());
	res["nonce"] = toJS(_t.nonce());
	res["value"] = toJS(_t.value());
	return res;
}

static Json::Value toJson(dev::eth::BlockInfo const& _bi, Transactions const& _ts)
{
	Json::Value res = toJson(_bi);
	res["transactions"] = Json::Value(Json::arrayValue);
	for (Transaction const& t: _ts)
		res["transactions"].append(toJson(t));
	return res;
}

static Json::Value toJson(dev::eth::BlockInfo const& _bi, TransactionHashes const& _ts)
{
	Json::Value res = toJson(_bi);
	res["transactions"] = Json::Value(Json::arrayValue);
	for (h256 const& t: _ts)
		res["transactions"].append(toJS(t));
	return res;
}

static Json::Value toJson(dev::eth::TransactionSkeleton const& _t)
{
	Json::Value res;
	res["to"] = toJS(_t.to);
	res["from"] = toJS(_t.from);
	res["gas"] = toJS(_t.gas);
	res["gasPrice"] = toJS(_t.gasPrice);
	res["value"] = toJS(_t.value);
	res["data"] = jsFromBinary(_t.data);
	return res;
}

static Json::Value toJson(dev::eth::LocalisedLogEntry const& _e)
{
	Json::Value res;

	res["data"] = jsFromBinary(_e.data);
	res["address"] = toJS(_e.address);
	res["topics"] = Json::Value(Json::arrayValue);
	for (auto const& t: _e.topics)
		res["topics"].append(toJS(t));
	res["number"] = _e.number;
	res["hash"] = toJS(_e.sha3);
	return res;
}

static Json::Value toJson(dev::eth::LocalisedLogEntries const& _es)	// commented to avoid warning. Uncomment once in use @ poC-7.
{
	Json::Value res(Json::arrayValue);
	for (dev::eth::LocalisedLogEntry const& e: _es)
		res.append(toJson(e));
	return res;
}

static Json::Value toJson(map<u256, u256> const& _storage)
{
	Json::Value res(Json::objectValue);
	for (auto i: _storage)
		res[toJS(i.first)] = toJS(i.second);
	return res;
}

static dev::eth::LogFilter toLogFilter(Json::Value const& _json)	// commented to avoid warning. Uncomment once in use @ PoC-7.
{
	dev::eth::LogFilter filter;
	if (!_json.isObject() || _json.empty())
		return filter;

	// check only !empty. it should throw exceptions if input params are incorrect
	if (!_json["fromBlock"].empty())
		filter.withEarliest(jsToInt(_json["fromBlock"].asString()));
	if (!_json["toBlock"].empty())
		filter.withLatest(jsToInt(_json["toBlock"].asString()));
	if (!_json["limit"].empty())
		filter.withMax(jsToInt(_json["limit"].asString()));
	if (!_json["offset"].empty())
		filter.withSkip(jsToInt(_json["offset"].asString()));
	if (!_json["address"].empty())
	{
		if (_json["address"].isArray())
			for (auto i : _json["address"])
				filter.address(jsToAddress(i.asString()));
		else
			filter.address(jsToAddress(_json["address"].asString()));
	}
	if (!_json["topics"].empty())
	{
		unsigned i = 0;
		for (auto t: _json["topics"])
		{
			for (auto tt: t)
				filter.topic(i, jsToFixed<32>(tt.asString()));
			i++;
		}
	}
	return filter;
}

static shh::Message toMessage(Json::Value const& _json)
{
	shh::Message ret;
	if (!_json["from"].empty())
		ret.setFrom(jsToPublic(_json["from"].asString()));
	if (!_json["to"].empty())
		ret.setTo(jsToPublic(_json["to"].asString()));
	if (!_json["payload"].empty())
		ret.setPayload(jsToBytes(_json["payload"].asString()));
	return ret;
}

static shh::Envelope toSealed(Json::Value const& _json, shh::Message const& _m, Secret _from)
{
	unsigned ttl = 50;
	unsigned workToProve = 50;
	shh::BuildTopic bt;

	if (!_json["ttl"].empty())
		ttl = jsToInt(_json["ttl"].asString());
	
	if (!_json["workToProve"].empty())
		workToProve = jsToInt(_json["workToProve"].asString());
	
	if (!_json["topics"].empty())
		for (auto i: _json["topics"])
			bt.shift(jsToBytes(i.asString()));
	
	return _m.seal(_from, bt, ttl, workToProve);
}

static pair<shh::FullTopic, Public> toWatch(Json::Value const& _json)
{
	shh::BuildTopic bt;
	Public to;

	if (!_json["to"].empty())
		to = jsToPublic(_json["to"].asString());

	if (!_json["topics"].empty())
		for (auto i: _json["topics"])
			bt.shift(jsToBytes(i.asString()));
	
	return make_pair(bt, to);
}

static Json::Value toJson(h256 const& _h, shh::Envelope const& _e, shh::Message const& _m)
{
	Json::Value res;
	res["hash"] = toJS(_h);
	res["expiry"] = toJS(_e.expiry());
	res["sent"] = toJS(_e.sent());
	res["ttl"] = toJS(_e.ttl());
	res["workProved"] = toJS(_e.workProved());
	res["topics"] = Json::Value(Json::arrayValue);
	for (auto const& t: _e.topic())
		res["topics"].append(toJS(t));
	res["payload"] = toJS(_m.payload());
	res["from"] = toJS(_m.from());
	res["to"] = toJS(_m.to());
	return res;
}

static int toBlockNumber(string const& _string)
{
	if (_string.compare("latest") == 0)
		return -1;
	return jsToInt(_string);
}

WebThreeStubServerBase::WebThreeStubServerBase(AbstractServerConnector& _conn, vector<dev::KeyPair> const& _accounts):
	AbstractWebThreeStubServer(_conn), m_accounts(make_shared<AccountHolder>(bind(&WebThreeStubServerBase::client, this)))
{
	m_accounts->setAccounts(_accounts);
}

void WebThreeStubServerBase::setIdentities(vector<dev::KeyPair> const& _ids)
{
	m_ids.clear();
	for (auto i: _ids)
		m_ids[i.pub()] = i.secret();
}

string WebThreeStubServerBase::web3_sha3(string const& _param1)
{
	return toJS(sha3(jsToBytes(_param1)));
}

string WebThreeStubServerBase::net_peerCount()
{
	return toJS(network()->peerCount());
}

bool WebThreeStubServerBase::net_listening()
{
	return network()->isNetworkStarted();
}

string WebThreeStubServerBase::eth_coinbase()
{
	return toJS(client()->address());
}

bool WebThreeStubServerBase::eth_mining()
{
	return client()->isMining();
}

string WebThreeStubServerBase::eth_gasPrice()
{
	return toJS(10 * dev::eth::szabo);
}

Json::Value WebThreeStubServerBase::eth_accounts()
{
	Json::Value ret(Json::arrayValue);
	for (auto const& i: m_accounts->getAllAccounts())
		ret.append(toJS(i));
	return ret;
}

string WebThreeStubServerBase::eth_blockNumber()
{
	return toJS(client()->number());
}


string WebThreeStubServerBase::eth_getBalance(string const& _address, string const& _blockNumber)
{
	Address address;
	int number;
	
	try
	{
		address = jsToAddress(_address);
		number = toBlockNumber(_blockNumber);
	}
	catch (...)
	{
		BOOST_THROW_EXCEPTION(JsonRpcException(Errors::ERROR_RPC_INVALID_PARAMS));
	}
	
	return toJS(client()->balanceAt(address, number));
}


Json::Value WebThreeStubServerBase::eth_getStorage(string const& _address, string const& _blockNumber)
{
	Address address;
	int number;
	
	try
	{
		address = jsToAddress(_address);
		number = toBlockNumber(_blockNumber);
	}
	catch (...)
	{
		BOOST_THROW_EXCEPTION(JsonRpcException(Errors::ERROR_RPC_INVALID_PARAMS));
	}
	
	//TODO: fix this naming !
	return toJson(client()->storageAt(address, number));
}

string WebThreeStubServerBase::eth_getStorageAt(string const& _address, string const& _position, string const& _blockNumber)
{
	Address address;
	u256 position;
	int number;
	
	try
	{
		address = jsToAddress(_address);
		position = jsToU256(_position);
		number = toBlockNumber(_blockNumber);
	}
	catch (...)
	{
		BOOST_THROW_EXCEPTION(JsonRpcException(Errors::ERROR_RPC_INVALID_PARAMS));
	}
	
	//TODO: fix this naming !
	return toJS(client()->stateAt(address, position, number));
}

string WebThreeStubServerBase::eth_getTransactionCount(string const& _address, string const& _blockNumber)
{
	Address address;
	int number;
	
	try
	{
		address = jsToAddress(_address);
		number = toBlockNumber(_blockNumber);
	}
	catch (...)
	{
		BOOST_THROW_EXCEPTION(JsonRpcException(Errors::ERROR_RPC_INVALID_PARAMS));
	}
	
	return toJS(client()->countAt(address, number));
}

string WebThreeStubServerBase::eth_getBlockTransactionCountByHash(string const& _blockHash)
{
	h256 hash;
	
	try
	{
		hash = jsToFixed<32>(_blockHash);
	}
	catch (...)
	{
		BOOST_THROW_EXCEPTION(JsonRpcException(Errors::ERROR_RPC_INVALID_PARAMS));
	}
	
	return toJS(client()->transactionCount(hash));
}


string WebThreeStubServerBase::eth_getBlockTransactionCountByNumber(string const& _blockNumber)
{
	int number;
	
	try
	{
		number = toBlockNumber(_blockNumber);
	}
	catch (...)
	{
		BOOST_THROW_EXCEPTION(JsonRpcException(Errors::ERROR_RPC_INVALID_PARAMS));
	}
	
	return toJS(client()->transactionCount(client()->hashFromNumber(number)));
}

string WebThreeStubServerBase::eth_getUncleCountByBlockHash(string const& _blockHash)
{
	h256 hash;
	
	try
	{
		hash = jsToFixed<32>(_blockHash);
	}
	catch (...)
	{
		BOOST_THROW_EXCEPTION(JsonRpcException(Errors::ERROR_RPC_INVALID_PARAMS));
	}
	
	return toJS(client()->uncleCount(hash));
}

string WebThreeStubServerBase::eth_getUncleCountByBlockNumber(string const& _blockNumber)
{
	int number;
	
	try
	{
		number = toBlockNumber(_blockNumber);
	}
	catch (...)
	{
		BOOST_THROW_EXCEPTION(JsonRpcException(Errors::ERROR_RPC_INVALID_PARAMS));
	}
	
	return toJS(client()->uncleCount(client()->hashFromNumber(number)));
}

string WebThreeStubServerBase::eth_getData(string const& _address, string const& _blockNumber)
{
	Address address;
	int number;
	
	try
	{
		address = jsToAddress(_address);
		number = toBlockNumber(_blockNumber);
	}
	catch (...)
	{
		BOOST_THROW_EXCEPTION(JsonRpcException(Errors::ERROR_RPC_INVALID_PARAMS));
	}
	
	return jsFromBinary(client()->codeAt(address, number));
}

static TransactionSkeleton toTransaction(Json::Value const& _json)
{
	TransactionSkeleton ret;
	if (!_json.isObject() || _json.empty())
		return ret;
	
	if (!_json["from"].empty())
		ret.from = jsToAddress(_json["from"].asString());
	if (!_json["to"].empty())
		ret.to = jsToAddress(_json["to"].asString());
	else
		ret.creation = true;
	
	if (!_json["value"].empty())
		ret.value = jsToU256(_json["value"].asString());

	if (!_json["gas"].empty())
		ret.gas = jsToU256(_json["gas"].asString());

	if (!_json["gasPrice"].empty())
		ret.gasPrice = jsToU256(_json["gasPrice"].asString());

	if (!_json["data"].empty())							// ethereum.js has preconstructed the data array
		ret.data = jsToBytes(_json["data"].asString());
	
	if (!_json["code"].empty())
		ret.data = jsToBytes(_json["code"].asString());
	return ret;
}

string WebThreeStubServerBase::eth_sendTransaction(Json::Value const& _json)
{
	TransactionSkeleton t;
	
	try
	{
		t = toTransaction(_json);
	}
	catch (...)
	{
		BOOST_THROW_EXCEPTION(JsonRpcException(Errors::ERROR_RPC_INVALID_PARAMS));
	}
	
	string ret;
	if (!t.from)
		t.from = m_accounts->getDefaultTransactAccount();
	if (t.creation)
		ret = toJS(right160(sha3(rlpList(t.from, client()->countAt(t.from)))));;
	if (!t.gasPrice)
		t.gasPrice = 10 * dev::eth::szabo;
	if (!t.gas)
		t.gas = min<u256>(client()->gasLimitRemaining(), client()->balanceAt(t.from) / t.gasPrice);
	
	if (m_accounts->isRealAccount(t.from))
		authenticate(t, false);
	else if (m_accounts->isProxyAccount(t.from))
		authenticate(t, true);
	
	return ret;
}


string WebThreeStubServerBase::eth_call(Json::Value const& _json)
{
	TransactionSkeleton t;
	
	try
	{
		t = toTransaction(_json);
	}
	catch (...)
	{
		BOOST_THROW_EXCEPTION(JsonRpcException(Errors::ERROR_RPC_INVALID_PARAMS));
	}
	
	string ret;
	if (!t.from)
		t.from = m_accounts->getDefaultTransactAccount();
	if (!m_accounts->isRealAccount(t.from))
		return ret;
	if (!t.gasPrice)
		t.gasPrice = 10 * dev::eth::szabo;
	if (!t.gas)
		t.gas = min<u256>(client()->gasLimitRemaining(), client()->balanceAt(t.from) / t.gasPrice);
	ret = toJS(client()->call(m_accounts->secretKey(t.from), t.value, t.to, t.data, t.gas, t.gasPrice));
	
	return ret;
}

bool WebThreeStubServerBase::eth_flush()
{
	client()->flushTransactions();
	return true;
}

Json::Value WebThreeStubServerBase::eth_getBlockByHash(string const& _blockHash, bool _includeTransactions)
{
	h256 hash;
	
	try
	{
		hash = jsToFixed<32>(_blockHash);
	}
	catch (...)
	{
		BOOST_THROW_EXCEPTION(JsonRpcException(Errors::ERROR_RPC_INVALID_PARAMS));
	}
	
	if (_includeTransactions) {
		return toJson(client()->blockInfo(hash), client()->transactions(hash));
	}
	
	return toJson(client()->blockInfo(hash), client()->transactionHashes(hash));
}

Json::Value WebThreeStubServerBase::eth_getBlockByNumber(string const& _blockNumber, bool _includeTransactions)
{
	int number;
	
	try
	{
		number = toBlockNumber(_blockNumber);
	}
	catch (...)
	{
		BOOST_THROW_EXCEPTION(JsonRpcException(Errors::ERROR_RPC_INVALID_PARAMS));
	}
	
	h256 hash = client()->hashFromNumber(number);
	
	if (_includeTransactions) {
		return toJson(client()->blockInfo(hash), client()->transactions(hash));
	}
	
	return toJson(client()->blockInfo(hash));
}

Json::Value WebThreeStubServerBase::eth_getTransactionByHash(string const& _transactionHash)
{
	h256 hash;
	
	try
	{
		hash = jsToFixed<32>(_transactionHash);
	}
	catch (...)
	{
		BOOST_THROW_EXCEPTION(JsonRpcException(Errors::ERROR_RPC_INVALID_PARAMS));
	}
	
	return toJson(client()->transaction(hash));
}

Json::Value WebThreeStubServerBase::eth_getTransactionByBlockHashAndIndex(string const& _blockHash, string const& _transactionIndex)
{
	h256 hash;
	unsigned index;
	
	try
	{
		hash = jsToFixed<32>(_blockHash);
		index = jsToInt(_transactionIndex);
	}
	catch (...)
	{
		BOOST_THROW_EXCEPTION(JsonRpcException(Errors::ERROR_RPC_INVALID_PARAMS));
	}
	
	return toJson(client()->transaction(hash, index));
}

Json::Value WebThreeStubServerBase::eth_getTransactionByBlockNumberAndIndex(string const& _blockNumber, string const& _transactionIndex)
{
	int number;
	unsigned index;
	
	try
	{
		number = jsToInt(_blockNumber);
		index = jsToInt(_transactionIndex);
	}
	catch (...)
	{
		BOOST_THROW_EXCEPTION(JsonRpcException(Errors::ERROR_RPC_INVALID_PARAMS));
	}
	
	return toJson(client()->transaction(client()->hashFromNumber(number), index));
}

Json::Value WebThreeStubServerBase::eth_getUncleByBlockHashAndIndex(string const& _blockHash, string const& _uncleIndex)
{
	h256 hash;
	unsigned index;
	
	try
	{
		hash = jsToFixed<32>(_blockHash);
		index = jsToInt(_uncleIndex);
	}
	catch (...)
	{
		BOOST_THROW_EXCEPTION(JsonRpcException(Errors::ERROR_RPC_INVALID_PARAMS));
	}
	
	return toJson(client()->uncle(hash, index));
}

Json::Value WebThreeStubServerBase::eth_getUncleByBlockNumberAndIndex(string const& _blockNumber, string const& _uncleIndex)
{
	int number;
	unsigned index;
	
	try
	{
		number = toBlockNumber(_blockNumber);
		index = jsToInt(_uncleIndex);
	}
	catch (...)
	{
		BOOST_THROW_EXCEPTION(JsonRpcException(Errors::ERROR_RPC_INVALID_PARAMS));
	}
	
	return toJson(client()->uncle(client()->hashFromNumber(number), index));
}

Json::Value WebThreeStubServerBase::eth_getCompilers()
{
	Json::Value ret(Json::arrayValue);
	ret.append("lll");
	ret.append("solidity");
#ifndef _MSC_VER
	ret.append("serpent");
#endif
	return ret;
}


string WebThreeStubServerBase::eth_compileLLL(string const& _code)
{
	// TODO throw here jsonrpc errors
	string res;
	vector<string> errors;
	res = toJS(dev::eth::compileLLL(_code, true, &errors));
	cwarn << "LLL compilation errors: " << errors;
	return res;
}

string WebThreeStubServerBase::eth_compileSerpent(string const& _code)
{
	// TODO throw here jsonrpc errors
	string res;
#ifndef _MSC_VER
	try
	{
		res = toJS(dev::asBytes(::compile(_code)));
	}
	catch (string err)
	{
		cwarn << "Solidity compilation error: " << err;
	}
	catch (...)
	{
		cwarn << "Uncought serpent compilation exception";
	}
#endif
	return res;
}

string WebThreeStubServerBase::eth_compileSolidity(string const& _code)
{
	// TOOD throw here jsonrpc errors
	string res;
	dev::solidity::CompilerStack compiler;
	try
	{
		res = toJS(compiler.compile(_code, true));
	}
	catch (dev::Exception const& exception)
	{
		ostringstream error;
		solidity::SourceReferenceFormatter::printExceptionInformation(error, exception, "Error", compiler);
		cwarn << "Solidity compilation error: " << error.str();
	}
	catch (...)
	{
		cwarn << "Uncought solidity compilation exception";
	}
	return res;
}

string WebThreeStubServerBase::eth_newFilter(Json::Value const& _json)
{
	LogFilter filter;
	
	try
	{
		filter = toLogFilter(_json);
	}
	catch (...)
	{
		BOOST_THROW_EXCEPTION(JsonRpcException(Errors::ERROR_RPC_INVALID_PARAMS));
	}
	
	return toJS(client()->installWatch(filter));
}

string WebThreeStubServerBase::eth_newBlockFilter(string const& _filter)
{
	h256 filter;
	
	if (_filter.compare("chain") == 0)
		filter = dev::eth::ChainChangedFilter;
	else if (_filter.compare("pending") == 0)
		filter = dev::eth::PendingChangedFilter;
	else
		BOOST_THROW_EXCEPTION(JsonRpcException(Errors::ERROR_RPC_INVALID_PARAMS));
	
	return toJS(client()->installWatch(filter));
}

bool WebThreeStubServerBase::eth_uninstallFilter(string const& _filterId)
{
	unsigned id;
	
	try
	{
		id = jsToInt(_filterId);
	}
	catch (...)
	{
		BOOST_THROW_EXCEPTION(JsonRpcException(Errors::ERROR_RPC_INVALID_PARAMS));
	}
	
	// TODO: throw an error if there is no watch with given id?
	client()->uninstallWatch(id);
	return true;
}

Json::Value WebThreeStubServerBase::eth_getFilterChanges(string const& _filterId)
{
	unsigned id;
	
	try
	{
		id = jsToInt(_filterId);
	}
	catch (...)
	{
		BOOST_THROW_EXCEPTION(JsonRpcException(Errors::ERROR_RPC_INVALID_PARAMS));
	}
	
	// TODO: throw an error if there is no watch with given id?
	auto entries = client()->checkWatch(id);
	if (entries.size())
		cnote << "FIRING WATCH" << id << entries.size();
	return toJson(entries);
}

Json::Value WebThreeStubServerBase::eth_getFilterLogs(string const& _filterId)
{
	unsigned id;
	
	try
	{
		id = jsToInt(_filterId);
	}
	catch (...)
	{
		BOOST_THROW_EXCEPTION(JsonRpcException(Errors::ERROR_RPC_INVALID_PARAMS));
	}
	
	// TODO: throw an error if there is no watch with given id?
	return toJson(client()->logs(id));
}

Json::Value WebThreeStubServerBase::eth_getLogs(Json::Value const& _json)
{
	LogFilter filter;
	
	try
	{
		filter = toLogFilter(_json);
	}
	catch (...)
	{
		BOOST_THROW_EXCEPTION(JsonRpcException(Errors::ERROR_RPC_INVALID_PARAMS));
	}
	
	return toJson(client()->logs(filter));
}

Json::Value WebThreeStubServerBase::eth_getWork()
{
	Json::Value ret(Json::arrayValue);
	auto r = client()->getWork();
	ret.append(toJS(r.first));
	ret.append(toJS(r.second));
	return ret;
}

bool WebThreeStubServerBase::eth_submitWork(string const& _nonce, string const& _mixHash)
{
	
	Nonce nonce;
	h256 mixHash;
	
	try
	{
		nonce = jsToFixed<Nonce::size>(_nonce);
		mixHash = jsToFixed<32>(_mixHash);
	}
	catch (...)
	{
		BOOST_THROW_EXCEPTION(JsonRpcException(Errors::ERROR_RPC_INVALID_PARAMS));
	}
	
	return client()->submitWork(ProofOfWork::Proof{nonce, mixHash});
}

string WebThreeStubServerBase::eth_register(string const& _address)
{
	Address address;
	
	try
	{
		address = jsToAddress(_address);
	}
	catch (...)
	{
		BOOST_THROW_EXCEPTION(JsonRpcException(Errors::ERROR_RPC_INVALID_PARAMS));
	}
	
	return toJS(m_accounts->addProxyAccount(address));
}

bool WebThreeStubServerBase::eth_unregister(string const& _accountId)
{
	unsigned id;
	
	try
	{
		id = jsToInt(_accountId);
	}
	catch (...)
	{
		BOOST_THROW_EXCEPTION(JsonRpcException(Errors::ERROR_RPC_INVALID_PARAMS));
	}

	// TODO: throw an error on no account with given id
	return m_accounts->removeProxyAccount(id);
}

Json::Value WebThreeStubServerBase::eth_queuedTransactions(string const& _accountId)
{
	unsigned id;
	
	try
	{
		id = jsToInt(_accountId);
	}
	catch (...)
	{
		BOOST_THROW_EXCEPTION(JsonRpcException(Errors::ERROR_RPC_INVALID_PARAMS));
	}

	// TODO: throw an error on no account with given id
	Json::Value ret(Json::arrayValue);
	for (TransactionSkeleton const& t: m_accounts->getQueuedTransactions(id))
		ret.append(toJson(t));
	m_accounts->clearQueue(id);
	return ret;
}

bool WebThreeStubServerBase::db_put(string const& _name, string const& _key, string const& _value)
{
	db()->put(_name, _key,_value);
	return true;
}

string WebThreeStubServerBase::db_get(string const& _name, string const& _key)
{
	return db()->get(_name, _key);;
}

bool WebThreeStubServerBase::shh_post(Json::Value const& _json)
{
	shh::Message m;
	try
	{
		m = toMessage(_json);
	}
	catch (...)
	{
		BOOST_THROW_EXCEPTION(JsonRpcException(Errors::ERROR_RPC_INVALID_PARAMS));
	}
	
	Secret from;
	if (m.from() && m_ids.count(m.from()))
	{
		cwarn << "Silently signing message from identity" << m.from().abridged() << ": User validation hook goes here.";
		// TODO: insert validification hook here.
		from = m_ids[m.from()];
	}
	
	face()->inject(toSealed(_json, m, from));
	return true;
}

string WebThreeStubServerBase::shh_newIdentity()
{
	KeyPair kp = KeyPair::create();
	m_ids[kp.pub()] = kp.secret();
	return toJS(kp.pub());
}

bool WebThreeStubServerBase::shh_hasIdentity(string const& _identity)
{
	Public identity;
	
	try
	{
		identity = jsToPublic(_identity);
	}
	catch (...)
	{
		BOOST_THROW_EXCEPTION(JsonRpcException(Errors::ERROR_RPC_INVALID_PARAMS));
	}
	
	return m_ids.count(identity) > 0;
}


string WebThreeStubServerBase::shh_newGroup(string const& _id, string const& _who)
{
	(void)_id;
	(void)_who;
	return "";
}

string WebThreeStubServerBase::shh_addToGroup(string const& _group, string const& _who)
{
	(void)_group;
	(void)_who;
	return "";
}

string WebThreeStubServerBase::shh_newFilter(Json::Value const& _json)
{
	pair<shh::FullTopic, Public> w;
	
	try
	{
		w = toWatch(_json);
	}
	catch (...)
	{
		BOOST_THROW_EXCEPTION(JsonRpcException(Errors::ERROR_RPC_INVALID_PARAMS));
	}
	
	auto ret = face()->installWatch(w.first);
	m_shhWatches.insert(make_pair(ret, w.second));
	return toJS(ret);
}


bool WebThreeStubServerBase::shh_uninstallFilter(string const& _filterId)
{
	int id;
	
	try
	{
		id = jsToInt(_filterId);
	}
	catch (...)
	{
		BOOST_THROW_EXCEPTION(JsonRpcException(Errors::ERROR_RPC_INVALID_PARAMS));
	}
	
	face()->uninstallWatch(id);
	return true;
}

Json::Value WebThreeStubServerBase::shh_getFilterChanges(string const& _filterId)
{
	int id;
	
	try
	{
		id = jsToInt(_filterId);
	}
	catch (...)
	{
		BOOST_THROW_EXCEPTION(JsonRpcException(Errors::ERROR_RPC_INVALID_PARAMS));
	}
	
	Json::Value ret(Json::arrayValue);
	auto pub = m_shhWatches[id];
	if (!pub || m_ids.count(pub))
		for (h256 const& h: face()->checkWatch(id))
		{
			auto e = face()->envelope(h);
			shh::Message m;
			if (pub)
			{
				cwarn << "Silently decrypting message from identity" << pub.abridged() << ": User validation hook goes here.";
				m = e.open(face()->fullTopic(id), m_ids[pub]);
			}
			else
				m = e.open(face()->fullTopic(id));
			if (!m)
				continue;
			ret.append(toJson(h, e, m));
		}

	return ret;
}

Json::Value WebThreeStubServerBase::shh_getMessages(string const& _filterId)
{
	int id;
	
	try
	{
		id = jsToInt(_filterId);
	}
	catch (...)
	{
		BOOST_THROW_EXCEPTION(JsonRpcException(Errors::ERROR_RPC_INVALID_PARAMS));
	}
	
	Json::Value ret(Json::arrayValue);
	auto pub = m_shhWatches[id];
	if (!pub || m_ids.count(pub))
		for (h256 const& h: face()->watchMessages(id))
		{
			auto e = face()->envelope(h);
			shh::Message m;
			if (pub)
			{
				cwarn << "Silently decrypting message from identity" << pub.abridged() << ": User validation hook goes here.";
				m = e.open(face()->fullTopic(id), m_ids[pub]);
			}
			else
				m = e.open(face()->fullTopic(id));
			if (!m)
				continue;
			ret.append(toJson(h, e, m));
		}
	return ret;
}

<<<<<<< HEAD
=======
int WebThreeStubServerBase::shh_newFilter(Json::Value const& _json)
{
	auto w = toWatch(_json);
	auto ret = face()->installWatch(w.first);
	m_shhWatches.insert(make_pair(ret, w.second));
	return ret;
}

bool WebThreeStubServerBase::shh_uninstallFilter(int _id)
{
	face()->uninstallWatch(_id);
	return true;
}

std::string WebThreeStubServerBase::eth_stateAt(string const& _address, string const& _storage)
{
	return toJS(client()->stateAt(jsToAddress(_address), jsToU256(_storage), client()->getDefault()));
}

Json::Value WebThreeStubServerBase::eth_storageAt(string const& _address)
{
	return toJson(client()->storageAt(jsToAddress(_address)));
}

std::string WebThreeStubServerBase::eth_transact(Json::Value const& _json)
{
	std::string ret;
	TransactionSkeleton t = toTransaction(_json);
	if (!t.from)
		t.from = m_accounts->getDefaultTransactAccount();
	if (t.creation)
		ret = toJS(right160(sha3(rlpList(t.from, client()->countAt(t.from)))));;
	if (!t.gasPrice)
		t.gasPrice = 10 * dev::eth::szabo;		// TODO: should be determined by user somehow.
	if (!t.gas)
		t.gas = min<u256>(client()->gasLimitRemaining(), client()->balanceAt(t.from) / t.gasPrice);

	if (m_accounts->isRealAccount(t.from))
		authenticate(t, false);
	else if (m_accounts->isProxyAccount(t.from))
		authenticate(t, true);

	return ret;
}

>>>>>>> 717c9c06
void WebThreeStubServerBase::authenticate(TransactionSkeleton const& _t, bool _toProxy)
{
	if (_toProxy)
		m_accounts->queueTransaction(_t);
	else if (_t.to)
		client()->transact(m_accounts->secretKey(_t.from), _t.value, _t.to, _t.data, _t.gas, _t.gasPrice);
	else
		client()->transact(m_accounts->secretKey(_t.from), _t.value, _t.data, _t.gas, _t.gasPrice);
}

void WebThreeStubServerBase::setAccounts(const vector<KeyPair>& _accounts)
{
	m_accounts->setAccounts(_accounts);
}<|MERGE_RESOLUTION|>--- conflicted
+++ resolved
@@ -511,7 +511,7 @@
 	if (t.creation)
 		ret = toJS(right160(sha3(rlpList(t.from, client()->countAt(t.from)))));;
 	if (!t.gasPrice)
-		t.gasPrice = 10 * dev::eth::szabo;
+		t.gasPrice = 10 * dev::eth::szabo;		// TODO: should be determined by user somehow.
 	if (!t.gas)
 		t.gas = min<u256>(client()->gasLimitRemaining(), client()->balanceAt(t.from) / t.gasPrice);
 	
@@ -1113,54 +1113,6 @@
 	return ret;
 }
 
-<<<<<<< HEAD
-=======
-int WebThreeStubServerBase::shh_newFilter(Json::Value const& _json)
-{
-	auto w = toWatch(_json);
-	auto ret = face()->installWatch(w.first);
-	m_shhWatches.insert(make_pair(ret, w.second));
-	return ret;
-}
-
-bool WebThreeStubServerBase::shh_uninstallFilter(int _id)
-{
-	face()->uninstallWatch(_id);
-	return true;
-}
-
-std::string WebThreeStubServerBase::eth_stateAt(string const& _address, string const& _storage)
-{
-	return toJS(client()->stateAt(jsToAddress(_address), jsToU256(_storage), client()->getDefault()));
-}
-
-Json::Value WebThreeStubServerBase::eth_storageAt(string const& _address)
-{
-	return toJson(client()->storageAt(jsToAddress(_address)));
-}
-
-std::string WebThreeStubServerBase::eth_transact(Json::Value const& _json)
-{
-	std::string ret;
-	TransactionSkeleton t = toTransaction(_json);
-	if (!t.from)
-		t.from = m_accounts->getDefaultTransactAccount();
-	if (t.creation)
-		ret = toJS(right160(sha3(rlpList(t.from, client()->countAt(t.from)))));;
-	if (!t.gasPrice)
-		t.gasPrice = 10 * dev::eth::szabo;		// TODO: should be determined by user somehow.
-	if (!t.gas)
-		t.gas = min<u256>(client()->gasLimitRemaining(), client()->balanceAt(t.from) / t.gasPrice);
-
-	if (m_accounts->isRealAccount(t.from))
-		authenticate(t, false);
-	else if (m_accounts->isProxyAccount(t.from))
-		authenticate(t, true);
-
-	return ret;
-}
-
->>>>>>> 717c9c06
 void WebThreeStubServerBase::authenticate(TransactionSkeleton const& _t, bool _toProxy)
 {
 	if (_toProxy)
